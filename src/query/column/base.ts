--- conflicted
+++ resolved
@@ -1,4 +1,3 @@
-<<<<<<< HEAD
 /* eslint-disable @typescript-eslint/no-unsafe-assignment */
 /* eslint-disable @typescript-eslint/no-unsafe-member-access */
 import { parseUrl, repoAPIToBrowserUrl } from "src/github/url-parse";
@@ -6,12 +5,6 @@
 import { DateFormat } from "src/util";
 import type { TableResult } from "../query";
 import type { IssueListResponse } from "src/github/response";
-=======
-import { parseUrl, repoAPIToBrowserUrl } from "src/github/url-parse";
-
-import { DateFormat } from "src/util";
-import type { IssueSearchResponse } from "src/github/response";
->>>>>>> ea2ee060
 
 export interface ColumnGetter<T> {
 	header: string;
